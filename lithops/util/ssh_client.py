import paramiko
import logging

logger = logging.getLogger(__name__)

ssh_clients = {}


class SSHClient():

    def __init__(self, ssh_credentials):
        self.ssh_credentials = ssh_credentials
        self.ssh_client = None

    def create_client(self, ip_address, timeout=None):
        self.ssh_client = paramiko.SSHClient()
        self.ssh_client.set_missing_host_key_policy(paramiko.AutoAddPolicy())
        self.ssh_client.connect(ip_address, **self.ssh_credentials,
                           timeout=timeout, banner_timeout=200)

        return self.ssh_client

    def run_remote_command(self, ip_address, cmd, timeout=None, background=False):
        if (self.ssh_client == None):
            self.ssh_client = self.create_client(ip_address, timeout)
            logger.debug("{} ssh client created".format(ip_address))

        try:
            stdin, stdout, stderr = self.ssh_client.exec_command(cmd)
            logger.debug("ssh executed against {} ".format(ip_address))
        except Exception as e:
            logger.warning(e)
            self.ssh_client = self.create_client(ip_address, timeout)
            stdin, stdout, stderr = self.ssh_client.exec_command(cmd)

        out = None
        if not background:
            out = stdout.read().decode().strip()
            error = stderr.read().decode().strip()
<<<<<<< HEAD
=======
            logger.debug(out)
            logger.debug(error)
>>>>>>> 2b172e4b

        return out

    def upload_local_file(self, ip_address, local_src, remote_dst, timeout=None):
        if self.ssh_client == None:
            self.ssh_client = self.create_client(ip_address, timeout)

        ftp_client = self.ssh_client.open_sftp()
        ftp_client.put(local_src, remote_dst)
        ftp_client.close()

    def upload_data_to_file(self, ip_address, data, remote_dst, timeout=None):
        if self.ssh_client == None:
            self.ssh_client = self.create_client(ip_address, timeout)

        ftp_client = self.ssh_client.open_sftp()

        with ftp_client.open(remote_dst, 'w') as f:
            f.write(data)

        ftp_client.close()<|MERGE_RESOLUTION|>--- conflicted
+++ resolved
@@ -37,11 +37,6 @@
         if not background:
             out = stdout.read().decode().strip()
             error = stderr.read().decode().strip()
-<<<<<<< HEAD
-=======
-            logger.debug(out)
-            logger.debug(error)
->>>>>>> 2b172e4b
 
         return out
 
