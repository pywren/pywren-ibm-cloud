
# (C) Copyright IBM Corp. 2020
#
# Licensed under the Apache License, Version 2.0 (the "License");
# you may not use this file except in compliance with the License.
# You may obtain a copy of the License at
#
#     http://www.apache.org/licenses/LICENSE-2.0
#
# Unless required by applicable law or agreed to in writing, software
# distributed under the License is distributed on an "AS IS" BASIS,
# WITHOUT WARRANTIES OR CONDITIONS OF ANY KIND, either express or implied.
# See the License for the specific language governing permissions and
# limitations under the License.
#

import os
import json
import logging
import itertools
import importlib
from lithops.version import __version__
from lithops.config import CACHE_DIR, RUNTIMES_PREFIX, JOBS_PREFIX, TEMP_PREFIX
from lithops.utils import is_lithops_worker
from lithops.storage.utils import create_status_key, create_output_key, \
    status_key_suffix, init_key_suffix, CloudObject, StorageNoSuchKeyError

logger = logging.getLogger(__name__)


class Storage:
    """
    An Storage object is used by partitioner and other components to access
    underlying storage backend without exposing the the implementation details.
    """
    def __init__(self, storage_config=None, lithops_config=None, storage_backend=None, executor_id=None):

        self._created_cobjects_n = itertools.count()

        if storage_config:
            self.storage_config = storage_config
            self.backend = self.storage_config['backend']
            self.bucket = self.storage_config['bucket']
            if 'user_agent' not in self.storage_config[self.backend]:
                self.storage_config[self.backend]['user_agent'] = 'lithops/{}'.format(__version__)

            try:
                module_location = 'lithops.storage.backends.{}'.format(self.backend)
                sb_module = importlib.import_module(module_location)
                StorageBackend = getattr(sb_module, 'StorageBackend')
                self.storage_handler = StorageBackend(self.storage_config[self.backend],
                                                      bucket=self.bucket,
                                                      executor_id=executor_id)
            except Exception as e:
                raise NotImplementedError("An exception was produced trying to create the "
                                          "'{}' storage backend: {}".format(self.backend, e))

        else:
            self.lithops_config = lithops_config
            self.backend = storage_backend
            self.bucket = lithops_config['lithops']['storage_bucket']

            try:
                module_location = 'lithops.storage.backends.{}'.format(self.backend)
                sb_module = importlib.import_module(module_location)
                storage_config = self.lithops_config[self.backend]
                storage_config['user_agent'] = 'lithops/{}'.format(__version__)
                StorageBackend = getattr(sb_module, 'StorageBackend')
                self.storage_handler = StorageBackend(storage_config)
            except Exception as e:
                raise NotImplementedError("An exception was produced trying to create the "
                                          "'{}' storage backend: {}".format(self.backend, e))

    def get_client(self):
        return self.storage_handler.get_client()

    def put_object(self, bucket_name, key, data):
        return self.storage_handler.put_object(bucket_name, key, data)

    def get_object(self, bucket_name, key, stream=False, extra_get_args={}):
        return self.storage_handler.get_object(bucket_name, key, stream, extra_get_args)

    def head_object(self, bucket_name, key):
        return self.storage_handler.head_object(bucket_name, key)

    def delete_object(self, bucket_name, key):
        return self.storage_handler.delete_object(bucket_name, key)

    def delete_objects(self, bucket_name, key_list):
        return self.storage_handler.delete_objects(bucket_name, key_list)

    def bucket_exists(self, bucket_name):
        return self.storage_handler.bucket_exists(bucket_name)

    def head_bucket(self, bucket_name):
        return self.storage_handler.head_bucket(bucket_name)

    def list_objects(self, bucket_name, prefix=None):
        return self.storage_handler.list_objects(bucket_name, prefix)

    def list_keys(self, bucket_name, prefix=None):
        return self.storage_handler.list_keys(bucket_name, prefix)

    def put_cobject(self, body, bucket=None, key=None):
        """
        Put CloudObject into storage.
        :param body: data content
        :param bucket: destination bucket
        :param key: destination key
        :return: CloudObject instance
        """
        prefix = os.environ.get('LITHOPS_EXECUTION_ID', '')
        coid = hex(next(self._created_cobjects_n))[2:]
        name = '{}/cloudobject_{}'.format(prefix, coid)
        key = key or '/'.join([TEMP_PREFIX, name])
        bucket = bucket or self.bucket
        self.storage_handler.put_object(bucket, key, body)

        return CloudObject(self.backend, bucket, key)

    def get_cobject(self, cloudobject=None, bucket=None, key=None, stream=False):
        """
        Get CloudObject from storage.
        :param cloudobject: CloudObject instance
        :param bucket: destination bucket
        :param key: destination key
        :return: body text
        """
        if cloudobject:
            if cloudobject.backend == self.backend:
                bucket = cloudobject.bucket
                key = cloudobject.key
                return self.storage_handler.get_object(bucket, key, stream=stream)
            else:
                raise Exception("CloudObject: Invalid Storage backend")
        elif (bucket and key) or key:
            bucket = bucket or self.bucket
            return self.storage_handler.get_object(bucket, key, stream=stream)
        else:
            return None

    def delete_cobject(self, cloudobject=None, bucket=None, key=None):
        """
        Get CloudObject from storage.
        :param cloudobject: CloudObject instance
        :param bucket: destination bucket
        :param key: destination key
        :return: body text
        """
        if cloudobject:
            if cloudobject.backend == self.backend:
                bucket = cloudobject.bucket
                key = cloudobject.key
                return self.storage_handler.delete_object(bucket, key)
            else:
                raise Exception("CloudObject: Invalid Storage backend")
        elif (bucket and key) or key:
            bucket = bucket or self.bucket
            return self.storage_handler.delete_object(bucket, key)
        else:
            return None

    def delete_cobjects(self, cloudobjects):
        """
        Get CloudObject from storage.
        :param cloudobject: CloudObject instance
        :param bucket: destination bucket
        :param key: destination key
        :return: body text
        """
        cobjs = {}
        for co in cloudobjects:
            if co.backend not in cobjs:
                cobjs[co.backend] = {}
            if co.bucket not in cobjs[co.backend]:
                cobjs[co.backend][co.bucket] = []
            cobjs[co.backend][co.bucket].append(co.key)

        for backend in cobjs:
            if backend == self.backend:
                for bucket in cobjs[backend]:
                    self.storage_handler.delete_objects(bucket, cobjs[backend][co.bucket])
            else:
                raise Exception("CloudObject: Invalid Storage backend")


class InternalStorage:
    """
    An InternalStorage object is used by executors and other components to access
    underlying storage backend without exposing the the implementation details.
    """

    def __init__(self, storage_config, executor_id=None):
        self.storage_config = storage_config
        self.backend = self.storage_config['backend']
        self.bucket = self.storage_config['bucket']
        self.storage = Storage(storage_config=storage_config, executor_id=executor_id)

    def get_client(self):
        return self.storage.get_client()

    def get_storage_config(self):
        """
        Retrieves the configuration of this storage handler.
        :return: storage configuration
        """
        return self.storage_config

    def put_data(self, key, data):
        """
        Put data object into storage.
        :param key: data key
        :param data: data content
        :return: None
        """
        return self.storage.put_object(self.bucket, key, data)

    def put_func(self, key, func):
        """
        Put serialized function into storage.
        :param key: function key
        :param func: serialized function
        :return: None
        """
        return self.storage.put_object(self.bucket, key, func)

    def get_data(self, key, stream=False, extra_get_args={}):
        """
        Get data object from storage.
        :param key: data key
        :return: data content
        """
        return self.storage.get_object(self.bucket, key, stream, extra_get_args)

    def get_func(self, key):
        """
        Get serialized function from storage.
        :param key: function key
        :return: serialized function
        """
        return self.storage.get_object(self.bucket, key)

    def get_job_status(self, executor_id, job_id):
        """
        Get the status of a callset.
        :param executor_id: executor's ID
        :return: A list of call IDs that have updated status.
        """
        callset_prefix = '/'.join([JOBS_PREFIX, executor_id, job_id])
        keys = self.storage.list_keys(self.bucket, callset_prefix)

        running_keys = [k[len(JOBS_PREFIX)+1:-len(init_key_suffix)].rsplit("/", 3)
                        for k in keys if init_key_suffix in k]
        running_callids = [((k[0], k[1], k[2]), k[3]) for k in running_keys]

        done_keys = [k for k in keys if status_key_suffix in k]
        done_callids = [tuple(k[len(JOBS_PREFIX)+1:].rsplit("/", 3)[:3]) for k in done_keys]

        return set(running_callids), set(done_callids)

    def get_call_status(self, executor_id, job_id, call_id):
        """
        Get status of a call.
        :param executor_id: executor ID of the call
        :param call_id: call ID of the call
        :return: A dictionary containing call's status, or None if no updated status
        """
        status_key = create_status_key(JOBS_PREFIX, executor_id, job_id, call_id)
        try:
            data = self.storage.get_object(self.bucket, status_key)
            return json.loads(data.decode('ascii'))
        except StorageNoSuchKeyError:
            return None

    def get_call_output(self, executor_id, job_id, call_id):
        """
        Get the output of a call.
        :param executor_id: executor ID of the call
        :param call_id: call ID of the call
        :return: Output of the call.
        """
        output_key = create_output_key(JOBS_PREFIX, executor_id, job_id, call_id)
        try:
            return self.storage.get_object(self.bucket, output_key)
        except StorageNoSuchKeyError:
            return None

    def get_runtime_meta(self, key):
        """
        Get the metadata given a runtime name.
        :param runtime: name of the runtime
        :return: runtime metadata
        """
        path = [RUNTIMES_PREFIX, __version__,  key+".meta.json"]
        filename_local_path = os.path.join(CACHE_DIR, *path)

<<<<<<< HEAD
        if not is_lithops_function() and os.path.exists(filename_local_path):
=======
        if os.path.exists(filename_local_path) and not is_lithops_worker():
>>>>>>> b170a5a0
            logger.debug("Runtime metadata found in local cache")
            with open(filename_local_path, "r") as f:
                runtime_meta = json.loads(f.read())
            return runtime_meta
        else:
            logger.debug("Runtime metadata not found in local cache. Retrieving it from storage")
            try:
                obj_key = '/'.join(path).replace('\\', '/')
                logger.debug('Trying to download runtime metadata from: {}://{}/{}'
                             .format(self.backend, self.bucket, obj_key))
                json_str = self.storage.get_object(self.bucket, obj_key)
                logger.debug('Runtime metadata found in storage')
                runtime_meta = json.loads(json_str.decode("ascii"))

                # Save runtime meta to cache
                try:
                    if not os.path.exists(os.path.dirname(filename_local_path)):
                        os.makedirs(os.path.dirname(filename_local_path))

                    with open(filename_local_path, "w") as f:
                        f.write(json.dumps(runtime_meta))
                except Exception as e:
                    logger.error("Colud not save runtime meta to local cache: {}".format(e))

                return runtime_meta
            except StorageNoSuchKeyError:
                logger.debug('Runtime metadata not found in storage')
                raise Exception('The runtime {} is not installed.'.format(obj_key))

    def put_runtime_meta(self, key, runtime_meta):
        """
        Puit the metadata given a runtime config.
        :param runtime: name of the runtime
        :param runtime_meta metadata
        """
        path = [RUNTIMES_PREFIX, __version__,  key+".meta.json"]
        obj_key = '/'.join(path).replace('\\', '/')
        logger.debug("Uploading runtime metadata to: {}://{}/{}"
                     .format(self.backend, self.bucket, obj_key))
        self.storage.put_object(self.bucket, obj_key, json.dumps(runtime_meta))

        if not is_lithops_worker():
            filename_local_path = os.path.join(CACHE_DIR, *path)
            logger.debug("Storing runtime metadata into local cache: {}".format(filename_local_path))

            if not os.path.exists(os.path.dirname(filename_local_path)):
                os.makedirs(os.path.dirname(filename_local_path))

            with open(filename_local_path, "w") as f:
                f.write(json.dumps(runtime_meta))

    def delete_runtime_meta(self, key):
        """
        Puit the metadata given a runtime config.
        :param runtime: name of the runtime
        :param runtime_meta metadata
        """
        path = [RUNTIMES_PREFIX, __version__,  key+".meta.json"]
        obj_key = '/'.join(path).replace('\\', '/')
        filename_local_path = os.path.join(CACHE_DIR, *path)
        if os.path.exists(filename_local_path):
            os.remove(filename_local_path)
        self.storage.delete_object(self.bucket, obj_key)<|MERGE_RESOLUTION|>--- conflicted
+++ resolved
@@ -294,11 +294,7 @@
         path = [RUNTIMES_PREFIX, __version__,  key+".meta.json"]
         filename_local_path = os.path.join(CACHE_DIR, *path)
 
-<<<<<<< HEAD
-        if not is_lithops_function() and os.path.exists(filename_local_path):
-=======
-        if os.path.exists(filename_local_path) and not is_lithops_worker():
->>>>>>> b170a5a0
+        if not is_lithops_worker() and os.path.exists(filename_local_path):
             logger.debug("Runtime metadata found in local cache")
             with open(filename_local_path, "r") as f:
                 runtime_meta = json.loads(f.read())
